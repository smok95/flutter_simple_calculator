--- conflicted
+++ resolved
@@ -4,22 +4,16 @@
 homepage: https://github.com/zuvola/flutter_simple_calculator
 
 environment:
-  sdk: '>=2.12.0 <3.0.0'
+  sdk: ">=2.12.0 <3.0.0"
 
 dependencies:
   flutter:
     sdk: flutter
   intl: ^0.17.0
-<<<<<<< HEAD
   flutter_grid_button: ^2.0.0-nullsafety.1
   auto_size_text: ^3.0.0-nullsafety.0
   expressions: ^0.2.0-nullsafety.1
-=======
-  flutter_grid_button: ^1.1.6
-  auto_size_text: ^2.1.0
-  expressions: ^0.1.5
->>>>>>> 1c1846cf
 
 dev_dependencies:
   flutter_test:
-    sdk: flutter
+    sdk: flutter