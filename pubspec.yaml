name: flutter_simple_calculator
description: Flutter widget that provides simple calculator. You can easily integrate a calculator to your apps.
<<<<<<< HEAD
version: 2.0.0
homepage: https://github.com/zuvola/flutter_simple_calculator

environment:
  sdk: '>=2.12.0 <3.0.0'
=======
version: 2.0.0+1
homepage: https://github.com/zuvola/flutter_simple_calculator

environment:
  sdk: ">=2.12.0 <3.0.0"
>>>>>>> 105960be

dependencies:
  flutter:
    sdk: flutter
  intl: ^0.17.0
  flutter_grid_button: ^2.0.0
<<<<<<< HEAD
  auto_size_text: ^3.0.0
=======
  auto_size_text: ^3.0.0-nullsafety.0
>>>>>>> 105960be
  expressions: ^0.2.3

dev_dependencies:
  flutter_lints: ^1.0.4
  flutter_test:
    sdk: flutter<|MERGE_RESOLUTION|>--- conflicted
+++ resolved
@@ -1,29 +1,17 @@
 name: flutter_simple_calculator
 description: Flutter widget that provides simple calculator. You can easily integrate a calculator to your apps.
-<<<<<<< HEAD
-version: 2.0.0
-homepage: https://github.com/zuvola/flutter_simple_calculator
-
-environment:
-  sdk: '>=2.12.0 <3.0.0'
-=======
 version: 2.0.0+1
 homepage: https://github.com/zuvola/flutter_simple_calculator
 
 environment:
   sdk: ">=2.12.0 <3.0.0"
->>>>>>> 105960be
 
 dependencies:
   flutter:
     sdk: flutter
   intl: ^0.17.0
   flutter_grid_button: ^2.0.0
-<<<<<<< HEAD
   auto_size_text: ^3.0.0
-=======
-  auto_size_text: ^3.0.0-nullsafety.0
->>>>>>> 105960be
   expressions: ^0.2.3
 
 dev_dependencies:
