--- conflicted
+++ resolved
@@ -95,13 +95,8 @@
   final ExpressionEvaluator evaluator = const ExpressionEvaluator();
   final String zeroDigit;
 
-<<<<<<< HEAD
-  String? value = '';
+  String value = '';
   String internal = '';
-=======
-  String value = "";
-  String internal = "";
->>>>>>> 105960be
   String? _op;
   String? _right;
   String? _rightInternal;
@@ -141,15 +136,9 @@
     if (_right != null) {
       _left = value = val.string;
       _lefInternal = internal = val.value.toString();
-<<<<<<< HEAD
       value = '$_left $_op $_right';
       internal = '$_lefInternal${_convertOperator()}$_rightInternal';
       val.setValue(operate().toDouble());
-=======
-      value = "$_left $_op $_right";
-      internal = "$_lefInternal${_convertOperator()}$_rightInternal";
-      val.setValue(operate() as double);
->>>>>>> 105960be
     }
   }
 
@@ -168,11 +157,7 @@
   /// Set percent value. The [string] is a string representation and [percent] is a value.
   double setPercent(String string, double percent) {
     double? base = 1.0;
-<<<<<<< HEAD
     if (_op == '+' || _op == '-') {
-=======
-    if (_op == "+" || _op == "-") {
->>>>>>> 105960be
       base = evaluator.eval(Expression.parse(_lefInternal!), {});
     }
     var val = base! * percent / 100;
@@ -203,11 +188,7 @@
   }
 
   String _convertOperator() {
-<<<<<<< HEAD
     return _op!.replaceFirst('×', '*').replaceFirst('÷', '/');
-=======
-    return _op!.replaceFirst("×", "*").replaceFirst("÷", "/");
->>>>>>> 105960be
   }
 }
 
@@ -301,11 +282,7 @@
     if (_operated) {
       _expression.repeat(_display);
     } else {
-<<<<<<< HEAD
       _display.setValue(_expression.operate().toDouble());
-=======
-      _display.setValue(_expression.operate() as double);
->>>>>>> 105960be
     }
     _operated = true;
   }
