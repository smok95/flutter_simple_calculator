<<<<<<< HEAD
## [2.0.0]
- Migrated to null safety.
=======
## [2.0.0+1]
- Updated docs.

## [2.0.0]
- Updated libraries and example.

## [2.0.0-nullsafety.1]
- Fixed the default text color.

## [2.0.0-nullsafety.0]
- Null safety migration
>>>>>>> 105960be

## [1.0.4]
- Added `CalcController`.

## [1.0.3]
- Added `SimpleCalculator.onTappedDisplay`.

## [1.0.2]
- Changed default colors for dark theme.
- Updated library version.

## [1.0.1]
- Added `SimpleCalculator.hideSurroundingBorder`.
- Added `CalculatorThemeData.borderWidth`.
- Fixed a state related issue.

## [1.0.0]
- First Release.<|MERGE_RESOLUTION|>--- conflicted
+++ resolved
@@ -1,7 +1,3 @@
-<<<<<<< HEAD
-## [2.0.0]
-- Migrated to null safety.
-=======
 ## [2.0.0+1]
 - Updated docs.
 
@@ -13,7 +9,6 @@
 
 ## [2.0.0-nullsafety.0]
 - Null safety migration
->>>>>>> 105960be
 
 ## [1.0.4]
 - Added `CalcController`.
