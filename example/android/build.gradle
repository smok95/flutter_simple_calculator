--- conflicted
+++ resolved
@@ -1,9 +1,5 @@
 buildscript {
-<<<<<<< HEAD
     ext.kotlin_version = '1.6.10'
-=======
-    ext.kotlin_version = '1.3.50'
->>>>>>> 105960be
     repositories {
         google()
         mavenCentral()
