<manifest xmlns:android="http://schemas.android.com/apk/res/android"
    package="com.example.example">
   <application
        android:label="example"
        android:name="${applicationName}"
        android:icon="@mipmap/ic_launcher">
        <activity
            android:name=".MainActivity"
            android:exported="true"
            android:launchMode="singleTop"
            android:theme="@style/LaunchTheme"
            android:configChanges="orientation|keyboardHidden|keyboard|screenSize|smallestScreenSize|locale|layoutDirection|fontScale|screenLayout|density|uiMode"
            android:hardwareAccelerated="true"
            android:windowSoftInputMode="adjustResize">
            <!-- Specifies an Android theme to apply to this Activity as soon as
                 the Android process has started. This theme is visible to the user
                 while the Flutter UI initializes. After that, this theme continues
                 to determine the Window background behind the Flutter UI. -->
            <meta-data
              android:name="io.flutter.embedding.android.NormalTheme"
              android:resource="@style/NormalTheme"
              />
<<<<<<< HEAD
=======
            <!-- Displays an Android View that continues showing the launch screen
                 Drawable until Flutter paints its first frame, then this splash
                 screen fades out. A splash screen is useful to avoid any visual
                 gap between the end of Android's launch screen and the painting of
                 Flutter's first frame. -->
            <meta-data
              android:name="io.flutter.embedding.android.SplashScreenDrawable"
              android:resource="@drawable/launch_background"
              />
>>>>>>> 105960be
            <intent-filter>
                <action android:name="android.intent.action.MAIN"/>
                <category android:name="android.intent.category.LAUNCHER"/>
            </intent-filter>
        </activity>
        <!-- Don't delete the meta-data below.
             This is used by the Flutter tool to generate GeneratedPluginRegistrant.java -->
        <meta-data
            android:name="flutterEmbedding"
            android:value="2" />
    </application>
</manifest><|MERGE_RESOLUTION|>--- conflicted
+++ resolved
@@ -20,8 +20,6 @@
               android:name="io.flutter.embedding.android.NormalTheme"
               android:resource="@style/NormalTheme"
               />
-<<<<<<< HEAD
-=======
             <!-- Displays an Android View that continues showing the launch screen
                  Drawable until Flutter paints its first frame, then this splash
                  screen fades out. A splash screen is useful to avoid any visual
@@ -31,7 +29,6 @@
               android:name="io.flutter.embedding.android.SplashScreenDrawable"
               android:resource="@drawable/launch_background"
               />
->>>>>>> 105960be
             <intent-filter>
                 <action android:name="android.intent.action.MAIN"/>
                 <category android:name="android.intent.category.LAUNCHER"/>
